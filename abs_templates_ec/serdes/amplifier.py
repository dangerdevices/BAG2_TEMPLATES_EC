# -*- coding: utf-8 -*-
########################################################################################################################
#
# Copyright (c) 2014, Regents of the University of California
# All rights reserved.
#
# Redistribution and use in source and binary forms, with or without modification, are permitted provided that the
# following conditions are met:
#
# 1. Redistributions of source code must retain the above copyright notice, this list of conditions and the following
#   disclaimer.
# 2. Redistributions in binary form must reproduce the above copyright notice, this list of conditions and the
#    following disclaimer in the documentation and/or other materials provided with the distribution.
#
# THIS SOFTWARE IS PROVIDED BY THE COPYRIGHT HOLDERS AND CONTRIBUTORS "AS IS" AND ANY EXPRESS OR IMPLIED WARRANTIES,
# INCLUDING, BUT NOT LIMITED TO, THE IMPLIED WARRANTIES OF MERCHANTABILITY AND FITNESS FOR A PARTICULAR PURPOSE ARE
# DISCLAIMED. IN NO EVENT SHALL THE COPYRIGHT HOLDER OR CONTRIBUTORS BE LIABLE FOR ANY DIRECT, INDIRECT, INCIDENTAL,
# SPECIAL, EXEMPLARY, OR CONSEQUENTIAL DAMAGES (INCLUDING, BUT NOT LIMITED TO, PROCUREMENT OF SUBSTITUTE GOODS OR
# SERVICES; LOSS OF USE, DATA, OR PROFITS; OR BUSINESS INTERRUPTION) HOWEVER CAUSED AND ON ANY THEORY OF LIABILITY,
# WHETHER IN CONTRACT, STRICT LIABILITY, OR TORT (INCLUDING NEGLIGENCE OR OTHERWISE) ARISING IN ANY WAY OUT OF THE USE
# OF THIS SOFTWARE, EVEN IF ADVISED OF THE POSSIBILITY OF SUCH DAMAGE.
#
########################################################################################################################

"""This module defines amplifier templates used in high speed links.
"""

from __future__ import (absolute_import, division,
                        print_function, unicode_literals)
# noinspection PyUnresolvedReferences,PyCompatibility
from builtins import *

from typing import Dict, Any, Set, Union

from bag.layout.template import TemplateDB

from .base import SerdesRXBase, SerdesRXBaseInfo


class DiffAmp(SerdesRXBase):
    """A single diff amp.

    Parameters
    ----------
    temp_db : TemplateDB
            the template database.
    lib_name : str
        the layout library name.
    params : Dict[str, Any]
        the parameter values.
    used_names : Set[str]
        a set of already used cell names.
    **kwargs
        dictionary of optional parameters.  See documentation of
        :class:`bag.layout.template.TemplateBase` for details.
    """

    def __init__(self, temp_db, lib_name, params, used_names, **kwargs):
        # type: (TemplateDB, str, Dict[str, Any], Set[str], **Any) -> None
        super(DiffAmp, self).__init__(temp_db, lib_name, params, used_names, **kwargs)
        self._num_fg = -1

<<<<<<< HEAD
    @staticmethod
    def _rename_port(pname, idx, nstage):
        """Rename the given port."""
        if nstage == 1:
            return pname
        else:
            return '%s<%d>' % (pname, idx)

    def draw_layout(self):
        """Draw the layout of a dynamic latch chain.
        """
        self._draw_layout_helper(**self.params)

    def _draw_layout_helper(self, lch, ptap_w, ntap_w, w_dict, th_dict, fg_dict,
                            nstage, fg_sep, nduml, ndumr, global_gnd_layer, global_gnd_name,
                            diff_space, cur_track_width, show_pins, **kwargs):
        if nstage <= 0:
            raise ValueError('nstage = %d must be greater than 0' % nstage)

        # calculate total number of fingers.
        fg_sep = max(fg_sep, self.get_min_fg_sep(self.grid.tech_info))
        fg_latch = max(fg_dict.values()) * 2 + fg_sep
        fg_tot = nstage * fg_latch + (nstage - 1) * fg_sep + nduml + ndumr

        # figure out number of tracks
        kwargs['pg_tracks'] = [1]
        kwargs['pds_tracks'] = [2 + diff_space]
        ng_tracks = []
        nds_tracks = []
        for row_name in ['tail', 'en', 'sw', 'in', 'casc']:
            if w_dict.get(row_name, -1) > 0:
                if row_name == 'in' or (row_name == 'casc' and fg_dict.get('but', 0) > 0):
                    ng_tracks.append(2 + diff_space)
                else:
                    ng_tracks.append(1)
                nds_tracks.append(cur_track_width + kwargs['gds_space'])
        kwargs['ng_tracks'] = ng_tracks
        kwargs['nds_tracks'] = nds_tracks

        # draw rows with width/threshold parameters.
        kwargs['w_dict'] = w_dict
        kwargs['th_dict'] = th_dict
        del kwargs['rename_dict']
        self.draw_rows(lch, fg_tot, ptap_w, ntap_w, **kwargs)

        port_list = []

        for idx in range(nstage):
            col_idx = (fg_latch + fg_sep) * idx + nduml
            _, pdict = self.draw_diffamp(col_idx, fg_dict, cur_track_width=cur_track_width)
            for pname, port_warr in pdict.items():
                pname = self.get_pin_name(pname)
                if pname:
                    pin_name = self._rename_port(pname, idx, nstage)
                    port_list.append((pin_name, port_warr))

        ptap_wire_arrs, ntap_wire_arrs = self.fill_dummy()
        # export supplies
        port_list.extend((('VSS', warr) for warr in ptap_wire_arrs))
        port_list.extend((('VDD', warr) for warr in ntap_wire_arrs))

        for pname, warr in port_list:
            self.add_pin(pname, warr, show=show_pins)

        # add global ground
        if global_gnd_layer is not None:
            _, global_gnd_box = next(ptap_wire_arrs[0].wire_iter(self.grid))
            self.add_pin_primitive(global_gnd_name, global_gnd_layer, global_gnd_box)
=======
    @property
    def num_fingers(self):
        # type: () -> int
        return self._num_fg
>>>>>>> aa3b8737

    @classmethod
    def get_default_param_values(cls):
        # type: () -> Dict[str, Any]
        """Returns a dictionary containing default parameter values.

        Override this method to define default parameter values.  As good practice,
        you should avoid defining default values for technology-dependent parameters
        (such as channel length, transistor width, etc.), but only define default
        values for technology-independent parameters (such as number of tracks).

        Returns
        -------
        default_params : dict[str, any]
            dictionary of default parameter values.
        """
        return dict(
            th_dict={},
            nduml=4,
            ndumr=4,
            min_fg_sep=0,
            gds_space=1,
            diff_space=1,
            hm_width=1,
            hm_cur_width=-1,
            show_pins=True,
            guard_ring_nf=0,
        )

    @classmethod
    def get_params_info(cls):
        """Returns a dictionary containing parameter descriptions.

        Override this method to return a dictionary from parameter names to descriptions.

        Returns
        -------
        param_info : dict[str, str]
            dictionary from parameter name to description.
        """
        return dict(
            lch='channel length, in meters.',
            ptap_w='NMOS substrate width, in meters/number of fins.',
            ntap_w='PMOS substrate width, in meters/number of fins.',
            w_dict='NMOS/PMOS width dictionary.',
            th_dict='NMOS/PMOS threshold flavor dictionary.',
            fg_dict='NMOS/PMOS number of fingers dictionary.',
            nduml='Number of left dummy fingers.',
            ndumr='Number of right dummy fingers.',
            min_fg_sep='Minimum separation between transistors.',
            gds_space='number of tracks reserved as space between gate and drain/source tracks.',
            diff_space='number of tracks reserved as space between differential tracks.',
            hm_width='width of horizontal track wires.',
            hm_cur_width='width of horizontal current track wires. If negative, defaults to hm_width.',
            show_pins='True to create pin labels.',
            guard_ring_nf='Width of the guard ring, in number of fingers.  0 to disable guard ring.',
        )

    def draw_layout(self):
        """Draw the layout of a dynamic latch chain.
        """
        self._draw_layout_helper(**self.params)

    def _draw_layout_helper(self,  # type: DiffAmp
                            lch,  # type: float
                            ptap_w,  # type: Union[float, int]
                            ntap_w,  # type: Union[float, int]
                            w_dict,  # type: Dict[str, Union[float, int]]
                            th_dict,  # type: Dict[str, str]
                            fg_dict,  # type: Dict[str, int]
                            nduml,  # type: int
                            ndumr,  # type: int
                            min_fg_sep,  # type: int
                            gds_space,  # type: int
                            diff_space,  # type: int
                            hm_width,  # type: int
                            hm_cur_width,  # type: int
                            show_pins,  # type: bool
                            guard_ring_nf  # type: int
                            ):
        # type: (...) -> None

        serdes_info = SerdesRXBaseInfo(self.grid, lch, guard_ring_nf, min_fg_sep=min_fg_sep)
        # calculate total number of fingers.
        fg_tot = max(fg_dict.values()) * 2 + serdes_info.min_fg_sep + nduml + ndumr
        self._num_fg = fg_tot

        if hm_cur_width < 0:
            hm_cur_width = hm_width  # type: int

        # draw AnalogBase rows
        # compute pmos/nmos gate/drain/source number of tracks
        draw_params = dict(
            lch=lch,
            fg_tot=fg_tot,
            ptap_w=ptap_w,
            ntap_w=ntap_w,
            w_dict=w_dict,
            th_dict=th_dict,
            gds_space=gds_space,
            pg_tracks=[hm_width],
            pds_tracks=[2 * hm_cur_width + diff_space],
            min_fg_sep=min_fg_sep,
            guard_ring_nf=guard_ring_nf,
        )
        ng_tracks = []
        nds_tracks = []
        for row_name in ['tail', 'en', 'sw', 'in', 'casc']:
            if w_dict.get(row_name, -1) > 0:
                if row_name == 'in':
                    ng_tracks.append(2 * hm_width + diff_space)
                else:
                    ng_tracks.append(hm_width)
                nds_tracks.append(hm_cur_width + gds_space)
        draw_params['ng_tracks'] = ng_tracks
        draw_params['nds_tracks'] = nds_tracks

        self.draw_rows(**draw_params)
        self.set_size_from_array_box(self.mos_conn_layer + 1)
        sup_lower, sup_upper = self.array_box.left_unit, self.array_box.right_unit

        gate_locs = {'inp': (hm_width - 1) / 2 + hm_width + diff_space,
                     'inn': (hm_width - 1) / 2}
        _, amp_ports = self.draw_diffamp(nduml, fg_dict, hm_width=hm_width, hm_cur_width=hm_cur_width,
                                         diff_space=diff_space, gate_locs=gate_locs)

        vdd_warrs = None
        hide_pins = {'midp', 'midn', 'tail', 'foot'}
        for pname, warrs in amp_ports.items():
            if pname == 'vddt':
                vdd_warrs = self.connect_wires(warrs, lower=sup_lower, upper=sup_upper, unit_mode=True)
            else:
                self.add_pin(pname, warrs, show=show_pins and pname not in hide_pins)

        ptap_wire_arrs, ntap_wire_arrs = self.fill_dummy(lower=sup_lower, upper=sup_upper, vdd_warrs=vdd_warrs,
                                                         unit_mode=True, sup_margin=1)
        self.add_pin('VSS', ptap_wire_arrs)
        self.add_pin('VDD', ntap_wire_arrs)
        if vdd_warrs is not None:
            self.add_pin('VDD', vdd_warrs)<|MERGE_RESOLUTION|>--- conflicted
+++ resolved
@@ -60,81 +60,10 @@
         super(DiffAmp, self).__init__(temp_db, lib_name, params, used_names, **kwargs)
         self._num_fg = -1
 
-<<<<<<< HEAD
-    @staticmethod
-    def _rename_port(pname, idx, nstage):
-        """Rename the given port."""
-        if nstage == 1:
-            return pname
-        else:
-            return '%s<%d>' % (pname, idx)
-
-    def draw_layout(self):
-        """Draw the layout of a dynamic latch chain.
-        """
-        self._draw_layout_helper(**self.params)
-
-    def _draw_layout_helper(self, lch, ptap_w, ntap_w, w_dict, th_dict, fg_dict,
-                            nstage, fg_sep, nduml, ndumr, global_gnd_layer, global_gnd_name,
-                            diff_space, cur_track_width, show_pins, **kwargs):
-        if nstage <= 0:
-            raise ValueError('nstage = %d must be greater than 0' % nstage)
-
-        # calculate total number of fingers.
-        fg_sep = max(fg_sep, self.get_min_fg_sep(self.grid.tech_info))
-        fg_latch = max(fg_dict.values()) * 2 + fg_sep
-        fg_tot = nstage * fg_latch + (nstage - 1) * fg_sep + nduml + ndumr
-
-        # figure out number of tracks
-        kwargs['pg_tracks'] = [1]
-        kwargs['pds_tracks'] = [2 + diff_space]
-        ng_tracks = []
-        nds_tracks = []
-        for row_name in ['tail', 'en', 'sw', 'in', 'casc']:
-            if w_dict.get(row_name, -1) > 0:
-                if row_name == 'in' or (row_name == 'casc' and fg_dict.get('but', 0) > 0):
-                    ng_tracks.append(2 + diff_space)
-                else:
-                    ng_tracks.append(1)
-                nds_tracks.append(cur_track_width + kwargs['gds_space'])
-        kwargs['ng_tracks'] = ng_tracks
-        kwargs['nds_tracks'] = nds_tracks
-
-        # draw rows with width/threshold parameters.
-        kwargs['w_dict'] = w_dict
-        kwargs['th_dict'] = th_dict
-        del kwargs['rename_dict']
-        self.draw_rows(lch, fg_tot, ptap_w, ntap_w, **kwargs)
-
-        port_list = []
-
-        for idx in range(nstage):
-            col_idx = (fg_latch + fg_sep) * idx + nduml
-            _, pdict = self.draw_diffamp(col_idx, fg_dict, cur_track_width=cur_track_width)
-            for pname, port_warr in pdict.items():
-                pname = self.get_pin_name(pname)
-                if pname:
-                    pin_name = self._rename_port(pname, idx, nstage)
-                    port_list.append((pin_name, port_warr))
-
-        ptap_wire_arrs, ntap_wire_arrs = self.fill_dummy()
-        # export supplies
-        port_list.extend((('VSS', warr) for warr in ptap_wire_arrs))
-        port_list.extend((('VDD', warr) for warr in ntap_wire_arrs))
-
-        for pname, warr in port_list:
-            self.add_pin(pname, warr, show=show_pins)
-
-        # add global ground
-        if global_gnd_layer is not None:
-            _, global_gnd_box = next(ptap_wire_arrs[0].wire_iter(self.grid))
-            self.add_pin_primitive(global_gnd_name, global_gnd_layer, global_gnd_box)
-=======
     @property
     def num_fingers(self):
         # type: () -> int
         return self._num_fg
->>>>>>> aa3b8737
 
     @classmethod
     def get_default_param_values(cls):
